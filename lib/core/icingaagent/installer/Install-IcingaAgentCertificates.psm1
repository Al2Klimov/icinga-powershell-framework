function Install-IcingaAgentCertificates()
{
    param(
        [string]$Hostname,
        [string]$Endpoint,
        [int]$Port        = 5665,
        [string]$CACert,
        [string]$Ticket,
        [switch]$Force    = $FALSE
    );

    if ([string]::IsNullOrEmpty($Hostname)) {
        throw 'Failed to install Icinga Agent certificates. Please provide a hostname';
    }

    # Default for Icinga 2.8.0 and above
    [string]$NewCertificateDirectory = (Join-Path -Path $Env:ProgramData -ChildPath 'icinga2\var\lib\icinga2\certs\');
    [string]$OldCertificateDirectory = (Join-Path -Path $Env:ProgramData -ChildPath 'icinga2\etc\icinga2\pki\');
    [string]$CertificateDirectory    = $NewCertificateDirectory;
    if ((Compare-IcingaVersions -RequiredVersion '2.8.0') -eq $FALSE) {
        # Certificate path for versions older than 2.8.0
        $CertificateDirectory = $OldCertificateDirectory;
        Move-IcingaAgentCertificates -Source $NewCertificateDirectory -Destination $OldCertificateDirectory;
    } else {
        Move-IcingaAgentCertificates -Source $OldCertificateDirectory -Destination $NewCertificateDirectory;
    }

    if (-Not (Test-IcingaAgentCertificates -CertDirectory $CertificateDirectory -Hostname $Hostname -Force $Force)) {
        Write-IcingaConsoleNotice ([string]::Format('Generating host certificates for host "{0}"', $Hostname));

        $arguments = [string]::Format('pki new-cert --cn {0} --key {1}{0}.key --cert {1}{0}.crt',
            $Hostname,
            $CertificateDirectory
        );

        if ((Start-IcingaAgentCertificateProcess -Arguments $arguments) -eq $FALSE) {
            throw 'Failed to generate host certificate';
        }
    }

    if ([string]::IsNullOrEmpty($Endpoint) -And [string]::IsNullOrEmpty($CACert)) {
        Write-IcingaConsoleWarning 'Your host certificates have been generated successfully. Please either specify an endpoint to connect to or provide the path to a valid ca.crt';
        return $TRUE;
    }

    if (-Not [string]::IsNullOrEmpty($Endpoint)) {
        if (-Not (Test-IcingaAgentCertificates -CertDirectory $CertificateDirectory -Hostname $Hostname -TestTrustedParent -Force $Force)) {

            Write-IcingaConsoleNotice ([string]::Format('Fetching trusted master certificate from "{0}"', $Endpoint));

            # Argument --key for save-cert is deprecated starting with Icinga 2.12.0
            if (Compare-IcingaVersions -RequiredVersion '2.12.0') {
<<<<<<< HEAD
                $arguments = [string]::Format('pki save-cert --trustedcert {0}trusted-parent.crt --host {1}',
                    $CertificateDirectory,
                    $Endpoint
                );
            } else {
                $arguments = [string]::Format('pki save-cert --key {0}{1}.key --trustedcert {0}trusted-parent.crt --host {2}',
                    $CertificateDirectory,
                    $Hostname,
                    $Endpoint
=======
                $arguments = [string]::Format('pki save-cert --trustedcert {0}trusted-parent.crt --host {1} --port {2}',
                    $CertificateDirectory,
                    $Endpoint,
                    $Port
                );
            } else {
                $arguments = [string]::Format('pki save-cert --key {0}{1}.key --trustedcert {0}trusted-parent.crt --host {2} --port {3}',
                    $CertificateDirectory,
                    $Hostname,
                    $Endpoint,
                    $Port
>>>>>>> 77b8c1ba
                );
            }

            if ((Start-IcingaAgentCertificateProcess -Arguments $arguments) -eq $FALSE) {
                Write-IcingaConsoleError 'Unable to connect to your provided Icinga CA. Please verify the entered configuration is correct.' `
                            'If you are not able to connect to your Icinga CA from this machine, you will have to provide the path' `
                            'to your Icinga ca.crt and use the CA-Proxy certificate handling.';
                return $TRUE;
            }
        }

        if (-Not (Test-IcingaAgentCertificates -CertDirectory $CertificateDirectory -Hostname $Hostname -TestCACert -Force $Force)) {
            [string]$PKIRequest = 'pki request --host {0} --port {1} --ticket {4} --key {2}{3}.key --cert {2}{3}.crt --trustedcert {2}trusted-parent.crt --ca {2}ca.crt';

            if ([string]::IsNullOrEmpty($Ticket)) {
                $PKIRequest = 'pki request --host {0} --port {1} --key {2}{3}.key --cert {2}{3}.crt --trustedcert {2}trusted-parent.crt --ca {2}ca.crt';
            }

            $arguments = [string]::Format($PKIRequest,
                $Endpoint,
                $Port,
                $CertificateDirectory,
                $Hostname,
                $Ticket
            );

            if ((Start-IcingaAgentCertificateProcess -Arguments $arguments) -eq $FALSE) {
                throw 'Failed to sign Icinga certificate';
            }

            if ([string]::IsNullOrEmpty($Ticket)) {
                Write-IcingaConsoleNotice 'Your certificates were generated successfully. Please sign the certificate now on your Icinga CA master. You can lookup open requests with "icinga2 ca list"';
            } else {
                Write-IcingaConsoleNotice 'Icinga certificates successfully installed';
            }
        }

        return $TRUE;
    } elseif (-Not [string]::IsNullOrEmpty($CACert)) {
        if (-Not (Copy-IcingaAgentCACertificate -CAPath $CACert -Desination $CertificateDirectory)) {
            return $FALSE;
        }
        Write-IcingaConsoleNotice 'Host-Certificates and ca.crt are present. Please start your Icinga Agent now and manually sign your certificate request on your CA master. You can lookup open requests with "icinga2 ca list"';
    }

    return $TRUE;
}

function Start-IcingaAgentCertificateProcess()
{
    param(
        $Arguments
    );

    $Binary  = Get-IcingaAgentBinary;
    $Process = Start-IcingaProcess -Executable $Binary -Arguments $Arguments;

    if ($Process.ExitCode -ne 0) {
        Write-IcingaConsoleError ([string]::Format('Failed to create certificate.{0}Arguments: {1}{0}Error:{2} {3}', "`r`n", $Arguments, $Process.Message, $Process.Error));
        return $FALSE;
    }

    Write-IcingaConsoleNotice $Process.Message;
    return $TRUE;
}

function Move-IcingaAgentCertificates()
{
    param(
        [string]$Source,
        [string]$Destination
    );

    $SourceDir = Join-Path -Path $Source -ChildPath '\*';
    $TargetDir = Join-Path -Path $Destination -ChildPath '\';

    Move-Item -Path $SourceDir -Destination $TargetDir;
}

function Test-IcingaAgentCertificates()
{
    param(
        [string]$CertDirectory,
        [string]$Hostname,
        [switch]$TestCACert,
        [switch]$TestTrustedParent,
        [bool]$Force
    );

    if ($Force) {
        return $FALSE;
    }

    if ($TestCACert) {
        if (Test-Path (Join-Path -Path $CertDirectory -ChildPath 'ca.crt')) {
            Write-IcingaConsoleNotice 'Your ca.crt is present. No generation or fetching required';
            return $TRUE;
        } else {
            Write-IcingaConsoleWarning 'Your ca.crt is not present. Manuall copy or fetching from your Icinga CA is required.';
            return $FALSE;
        }
    }

    if ($TestTrustedParent) {
        if (Test-Path (Join-Path -Path $CertDirectory -ChildPath 'trusted-parent.crt')) {
            Write-IcingaConsoleNotice 'Your trusted-parent.crt is present. No fetching or generation required';
            return $TRUE;
        } else {
            Write-IcingaConsoleWarning 'Your trusted master certificate is not present. Fetching from your CA server is required';
            return $FALSE;
        }
    }

    if ((-Not (Test-Path ((Join-Path -Path $CertDirectory -ChildPath $Hostname) + '.key'))) `
        -Or -Not (Test-Path ((Join-Path -Path $CertDirectory -ChildPath $Hostname) + '.crt'))) {
        return $FALSE;
    }

    [string]$hostCRT = [string]::Format('{0}.crt', $Hostname);
    [string]$hostKEY = [string]::Format('{0}.key', $Hostname);

    $certificates = Get-ChildItem -Path $CertDirectory;
    # Now loop each file and match their name with our hostname
    foreach ($cert in $certificates) {
        if ($cert.Name.toLower() -eq $hostCRT.toLower() -Or $cert.Name.toLower() -eq $hostKEY.toLower()) {
            $file = $cert.Name.Replace('.key', '').Replace('.crt', '');
            if (-Not ($file -clike $Hostname)) {
                Write-IcingaConsoleWarning ([string]::Format('Certificate file {0} is not matching the hostname {1}. Certificate generation is required.', $cert.Name, $Hostname));
                return $FALSE;
            }
        }
    }

    Write-IcingaConsoleNotice 'Icinga host certificates are present and valid. No generation required';

    return $TRUE;
}

function Copy-IcingaAgentCACertificate()
{
    param(
        [string]$CAPath,
        [string]$Desination
    );

    # Copy ca.crt from local path or network share to certificate path
    if ((Test-Path $CAPath)) {
        Copy-Item -Path $CAPath -Destination (Join-Path -Path $Desination -ChildPath 'ca.crt') | Out-Null;
        Write-IcingaConsoleNotice ([string]::Format('Copied ca.crt from "{0}" to "{1}', $CAPath, $Desination));
    } else {
        # It could also be a web ressource
        try {
            $response   = Invoke-WebRequest $CAPath -UseBasicParsing;
            [int]$Index = $response.RawContent.IndexOf("`r`n`r`n") + 4;

            [string]$CAContent = $response.RawContent.SubString(
                $Index,
                $response.RawContent.Length - $Index
            );
            Set-Content -Path (Join-Path $Desination -ChildPath 'ca.crt') -Value $CAContent;
            Write-IcingaConsoleNotice ([string]::Format('Downloaded ca.crt from "{0}" to "{1}', $CAPath, $Desination))
        } catch {
            Write-IcingaConsoleError 'Failed to load any provided ca.crt ressource';
            return $FALSE;
        }
    }

    return $TRUE;
}

Export-ModuleMember -Function @('Install-IcingaAgentCertificates');<|MERGE_RESOLUTION|>--- conflicted
+++ resolved
@@ -50,17 +50,6 @@
 
             # Argument --key for save-cert is deprecated starting with Icinga 2.12.0
             if (Compare-IcingaVersions -RequiredVersion '2.12.0') {
-<<<<<<< HEAD
-                $arguments = [string]::Format('pki save-cert --trustedcert {0}trusted-parent.crt --host {1}',
-                    $CertificateDirectory,
-                    $Endpoint
-                );
-            } else {
-                $arguments = [string]::Format('pki save-cert --key {0}{1}.key --trustedcert {0}trusted-parent.crt --host {2}',
-                    $CertificateDirectory,
-                    $Hostname,
-                    $Endpoint
-=======
                 $arguments = [string]::Format('pki save-cert --trustedcert {0}trusted-parent.crt --host {1} --port {2}',
                     $CertificateDirectory,
                     $Endpoint,
@@ -72,7 +61,6 @@
                     $Hostname,
                     $Endpoint,
                     $Port
->>>>>>> 77b8c1ba
                 );
             }
 
