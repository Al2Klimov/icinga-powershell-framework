--- conflicted
+++ resolved
@@ -18,11 +18,8 @@
 * [#139](https://github.com/Icinga/icinga-powershell-framework/pull/139) Add Cmdlet `Start-IcingaShellAsUser` to open an Icinga Shell as different user for testing
 * [#141](https://github.com/Icinga/icinga-powershell-framework/pull/141) Adds Cmdlet `Convert-IcingaPluginThresholds` as generic approach to convert Icinga Thresholds with units to the lowest unit of this type.
 * [#134](https://github.com/Icinga/icinga-powershell-framework/pull/134) Adds Cmdlet `Test-IcingaWindowsInformation` to check if a WMI class exist and if we can fetch data from it. In addition we add support for binary value comparison with the new Cmdlet `Test-IcingaBinaryOperator`
-<<<<<<< HEAD
 * [#142](https://github.com/Icinga/icinga-powershell-framework/pull/142) **Experimental:** Adds feature to cache the Framework code into a single file to speed up the entire loading process, mitigating the impact on performance on systems with few CPU cores. You enable disables this feature by using `Enable-IcingaFrameworkCodeCache` and `Disable-IcingaFrameworkCodeCache`. Updating the cache is done with `Write-IcingaFrameworkCodeCache`
-=======
 * [#149](https://github.com/Icinga/icinga-powershell-framework/pull/149) Adds support to add Wmi permissions for a specific user and namespace with `Add-IcingaWmiPermissions`. In addition you can remove users from Wmi namespaces by using `Remove-IcingaWmiPermissions`
->>>>>>> fd4d634e
 
 ### Bugfixes
 
