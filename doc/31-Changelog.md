# Icinga PowerShell Framework CHANGELOG

**The latest release announcements are available on [https://icinga.com/blog/](https://icinga.com/blog/).**

Please read the [upgrading](https://icinga.com/docs/windows/latest/doc/30-upgrading-framework)
documentation before upgrading to a new release.

Released closed milestones can be found on [GitHub](https://github.com/Icinga/icinga-powershell-framework/milestones?state=closed).

## 1.3.0 (pending)

[Issue and PRs](https://github.com/Icinga/icinga-powershell-framework/milestone/10?closed=1)

### Enhancements

* [#19](https://github.com/Icinga/icinga-powershell-framework/issues/19) Add support for proxy servers for web calls and re-arranges content from lib/web to lib/webserver and uses lib/web for new proxy/web calls
* [#121](https://github.com/Icinga/icinga-powershell-framework/issues/121) Adds feature allowing sharing of local variables with Icinga Shell, by using `-ArgumentList`. They can then be accessed by using `$IcingaShellArgs` with the correct array index id, following the order of items added to `-ArgumentList`
* [#136](https://github.com/Icinga/icinga-powershell-framework/pull/136) Adds support to ignore empty check packages and return `Ok` instead of `Unknown` if `-IgnoreEmptyPackage` is set on `New-IcingaCheckPackage`
* [#137](https://github.com/Icinga/icinga-powershell-framework/issues/137) Adds Cmdlet to compare a DateTime object with the current DateTime and return the offset as Integer in seconds
* [#139](https://github.com/Icinga/icinga-powershell-framework/pull/139) Add Cmdlet `Start-IcingaShellAsUser` to open an Icinga Shell as different user for testing
* [#141](https://github.com/Icinga/icinga-powershell-framework/pull/141) Adds Cmdlet `Convert-IcingaPluginThresholds` as generic approach to convert Icinga Thresholds with units to the lowest unit of this type.
* [#134](https://github.com/Icinga/icinga-powershell-framework/pull/134) Adds Cmdlet `Test-IcingaWindowsInformation` to check if a WMI class exist and if we can fetch data from it. In addition we add support for binary value comparison with the new Cmdlet `Test-IcingaBinaryOperator`
* [#142](https://github.com/Icinga/icinga-powershell-framework/pull/142) **Experimental:** Adds feature to cache the Framework code into a single file to speed up the entire loading process, mitigating the impact on performance on systems with few CPU cores. You enable disables this feature by using `Enable-IcingaFrameworkCodeCache` and `Disable-IcingaFrameworkCodeCache`. Updating the cache is done with `Write-IcingaFrameworkCodeCache`
* [#149](https://github.com/Icinga/icinga-powershell-framework/pull/149) Adds support to add Wmi permissions for a specific user and namespace with `Add-IcingaWmiPermissions`. In addition you can remove users from Wmi namespaces by using `Remove-IcingaWmiPermissions`
* [#153](https://github.com/Icinga/icinga-powershell-framework/pull/153) Adds support to add a knowledge base id to `Exit-IcingaThrowException` for easier referencing. This should mostly be used for custom messages, as we should track the main knowledge base id's inside the messages directly. Native messages should be split in a hashtable with a `Message` and `IWKB` key
* [#155](https://github.com/Icinga/icinga-powershell-framework/pull/155) Adds support to write all objects collected by `Get-IcingaWindowsInformation` into the Windows EventLog in case the debug output for the Icinga PowerShell Framework is enabled.
* [#162](https://github.com/Icinga/icinga-powershell-framework/pull/162) Adds feature to test the length of plugin custom variables during config generation and throws error in case the total length is bigger than 64 digits, as imports into the Icinga Director by using baskets is not possible otherwise
<<<<<<< HEAD
* [#163](https://github.com/Icinga/icinga-powershell-framework/pull/163) Adds native support for writing Icinga 2 configuration for plugins and allows to easy publish new configurations for modules with the new Cmdlet `Publish-IcingaPluginConfiguration`
=======
* [#164](https://github.com/Icinga/icinga-powershell-framework/pull/164) Adds `exit` after calling `icinga` on Windows Terminal integration to ensure the shell will close in case the Icinga shell is closed
>>>>>>> 405babc1

### Bugfixes

* [#059](https://github.com/Icinga/icinga-powershell-framework/issues/059), [#060](https://github.com/Icinga/icinga-powershell-framework/pull/060) Fixes interface handling for multiple interfaces and returns only the main interface by fallback to routing table and adds support for Windows 2008 R2
* [#114](https://github.com/Icinga/icinga-powershell-framework/issues/114)[#146](https://github.com/Icinga/icinga-powershell-framework/pull/146) Fixes Icinga Agent API being wrongly disabled after successful certificate configuration and installation
* [#127](https://github.com/Icinga/icinga-powershell-framework/issues/127) Fixes wrong error message on failed MSSQL connection due to database not reachable by using `-IntegratedSecurity`
* [#128](https://github.com/Icinga/icinga-powershell-framework/issues/128) Fixes unhandled output from loading `System.Reflection.Assembly` which can cause weird side effects for plugin outputs
* [#130](https://github.com/Icinga/icinga-powershell-framework/issues/130) Fix crash while running services as background task to collect metrics over time by missing Performance Counter cache initialisation
* [#133](https://github.com/Icinga/icinga-powershell-framework/issues/133), [#147](https://github.com/Icinga/icinga-powershell-framework/pull/147) Fixes an issue while changing the hostname between upper/lower case which might cause unwanted exceptions on one hand but also required manual signing of requests on the CA master as the signing process was not completed
* [#138](https://github.com/Icinga/icinga-powershell-framework/issues/138) Fixes possible value overflow on `Convert-Bytes` while converting from anything larger than MB to Bytes
* [#140](https://github.com/Icinga/icinga-powershell-framework/issues/140) Fixes version fetching for not loaded modules during upgrades/plugin calls with `Get-IcingaPowerShellModuleVersion`
* [#143](https://github.com/Icinga/icinga-powershell-framework/issues/143) Fixes the annoying hint from the analyzer to check space before open brace
* [#152](https://github.com/Icinga/icinga-powershell-framework/issues/152) Fixes incorrect rendering for empty arrays which used `$null` incorrectly instead of `@()` and fixed ValidateSet which now also supports arrays as data type
* [#159](https://github.com/Icinga/icinga-powershell-framework/pull/159) Fixes crash during update of the Icinga Framework, caused by the newly introduced experimental feature for code caching

## 1.2.0 (2020-08-28)

[Issue and PRs](https://github.com/Icinga/icinga-powershell-framework/milestone/7?closed=1)

### Upgrading Notes

#### Breaking change with non-equal versions

Check Command configuration generated by Icinga for Windows 1.2.0 require Icinga for Windows 1.2.0 or later deployed on all systems, otherwise you will run into issues with an unknown command `Exit-IcingaPluginNotInstalled` error.

* To properly catch errors on check execution you will have to import check commands as Director basket again by using `Get-IcingaCheckCommandConfig`. Further details can be found in the [upgrading docs](30-upgrading-framework.md)

### Notes

* Improved documentation for plenty of Cmdlets and functionality
* We have updated the handling for plugin outputs which will now only print `non Ok` values by using verbosity 0 on check plugin configuration and include `Ok` checks for packages with `non Ok` checks on verbosity 1. Additional details can be found on issue [#99](https://github.com/Icinga/icinga-powershell-framework/issues/99)
* [#80](https://github.com/Icinga/icinga-powershell-framework/issues/80) Adds wrapper function `Get-IcingaWindowsInformation` for WMI and CIM calls to properly handle config/permission errors
* [#93](https://github.com/Icinga/icinga-powershell-framework/issues/93) Adds PSScriptAnalyzer for improved and identical code quality

### Enhancements

* Adds configuration for [Windows Terminal integration](icingaintegration/50-Windows-Terminal.md)
* Adds new Cmdlet `Show-IcingaPerformanceCounterInstances` to display all available instances for Performance Counters
* [#76](https://github.com/Icinga/icinga-powershell-framework/issues/76) Adds support to test for required .NET Framework Version 4.6.0 or above before trying to install the Icinga Agent
* [#87](https://github.com/Icinga/icinga-powershell-framework/issues/87) Adds wrapper command to test new code or functionality of Framework and/or plugins
* [#88](https://github.com/Icinga/icinga-powershell-framework/issues/88) Adds Start/Stop timer functionality for performance analysis
* [#94](https://github.com/Icinga/icinga-powershell-framework/issues/94) Adds `Namespace` argument for Get-IcingaWindowsInformation for additional filtering
* [#95](https://github.com/Icinga/icinga-powershell-framework/issues/95) Improves error handling for issues by using `Use-Icinga` initialising or by calling plugins which are not installed
* [#98](https://github.com/Icinga/icinga-powershell-framework/issues/98) Adds support for SecureString as password argument on config generation
* [#99](https://github.com/Icinga/icinga-powershell-framework/issues/99) Improves plugin output with different verbosity settings
* [#100](https://github.com/Icinga/icinga-powershell-framework/issues/100), [#107](https://github.com/Icinga/icinga-powershell-framework/issues/107) Adds help for each Performance Counter Cmdlet, separates Cmdlets into single files, adds `Filter` option for `Show-IcingaPerformanceCounterCategories` and adds `Test-IcingaPerformanceCounterCategory` to test if a category exists on a system
* [#108](https://github.com/Icinga/icinga-powershell-framework/issues/108) Adds function `Show-IcingaPerformanceCounterHelp` to fetch the help of a specific Performance Counter
* [#111](https://github.com/Icinga/icinga-powershell-framework/issues/111) Improves error message on permission problems while accessing CIM/WMI objects including details on how to resolve them

### Bugfixes

* [#78](https://github.com/Icinga/icinga-powershell-framework/issues/78) Fix Icinga Agent package fetching for x86 architecture
* [#79](https://github.com/Icinga/icinga-powershell-framework/issues/79) Fix ConvertTo-Seconds to output valid numeric data with multiple digits
* [#81](https://github.com/Icinga/icinga-powershell-framework/issues/81), [#82](https://github.com/Icinga/icinga-powershell-framework/issues/82) Fix error on EventLog initialising in case `Icinga for Windows` application is not registered on new machines and throws proper error message on plugin execution on how to resolve it
* [#83](https://github.com/Icinga/icinga-powershell-framework/issues/83) Fix error on Icinga Config basket renderer for illegal ValidateSet while $null values were allowed values
* [#84](https://github.com/Icinga/icinga-powershell-framework/issues/84) Fix conversion of `ConvertTo-Seconds` and `ConvertTo-SecondsFromIcingaThresholds` while the input value is `$null`
* [#85](https://github.com/Icinga/icinga-powershell-framework/issues/85) Fix incorrect handling to empty service user password which was configured as empty `String` instead of `$null` `SecureString` object
* [#89](https://github.com/Icinga/icinga-powershell-framework/issues/89) Fix file type question during `Get-IcingaCheckCommandConfig` generation in Windows 2012 R2 and older
* [#90](https://github.com/Icinga/icinga-powershell-framework/issues/90) Fix file type question during Icinga Agent installation on Windows 2012 R2 while using a custom installation target
* [#91](https://github.com/Icinga/icinga-powershell-framework/issues/91) Fix wrong default values being set for installer arguments by using the Icinga Director Self-Service API
* [#92](https://github.com/Icinga/icinga-powershell-framework/issues/92) Fix `Set-IcingaAcl` which fails on older Windows systems with a security id error and not at all/not properly setting required permissions for directories
* [#96](https://github.com/Icinga/icinga-powershell-framework/issues/96) Re-Implements caching for Performance Counters and fixes an issue with counters sometimes returning value 0 instead of the correct value
* [#97](https://github.com/Icinga/icinga-powershell-framework/issues/97), [#101](https://github.com/Icinga/icinga-powershell-framework/issues/101), [#104](https://github.com/Icinga/icinga-powershell-framework/issues/104) Fix value digit count for Performance Counters

## 1.1.2 (2020-07-01)

[Issue and PRs](https://github.com/Icinga/icinga-powershell-framework/milestone/9?closed=1)

### Bugfixes

* [#74](https://github.com/Icinga/icinga-powershell-framework/issues/74) Disabling Agent features for last list item is not possible
* [#75](https://github.com/Icinga/icinga-powershell-framework/issues/75) 'notification' feature is not disabled during installation

## 1.1.1 (2020-06-18)

[Issue and PRs](https://github.com/Icinga/icinga-powershell-framework/milestone/8?closed=1)

### Bugfixes

* [#70](https://github.com/Icinga/icinga-powershell-framework/issues/70) Fixes zones configuration for multiple parent endpoints
* [#72](https://github.com/Icinga/icinga-powershell-framework/issues/72) Fixes installation target directory not used properly while directory exist already

## 1.1.0 (2020-06-02)

[Issue and PRs](https://github.com/Icinga/icinga-powershell-framework/milestone/4?closed=1)

### Notes

* [#62](https://github.com/Icinga/icinga-powershell-framework/issues/62) Deprecates `--key` argument for certificate generation for Icinga 2.12.0 and later

### Deprecations

* The value `latest` for the installation wizard argument `AgentVersion` is deprecated and has been replaced by `release`

### Breaking changes

* The `-AcceptConnections` argument for the install wizard had the opposite effect in the previous versions. Please review your configuration on a test setup before proceeding with a mass-rollout to ensure the Agent behaves as expected
* The wizard now ships with a new argument `-ConvertEndpointIPConfig` which will convert hostnames or FQDN entries for connection information to IP addresses. If you are having a CLI string available and neither want to be asked this question or change current behaviour, set the argument to 0: `-ConvertEndpointIPConfig 0`

### Enhancements

* [#48](https://github.com/Icinga/icinga-powershell-framework/issues/48) Adds support to check if a check package contains any checks or check packages
* [#64](https://github.com/Icinga/icinga-powershell-framework/issues/64) Icinga Agent RC versions are no longer used by using `latest` as version
* [#67](https://github.com/Icinga/icinga-powershell-framework/issues/67) Adds support to flush entire Icinga 2 ProgamData directory on uninstallation
* [#68](https://github.com/Icinga/icinga-powershell-framework/issues/68) Improves the setup wizard by providing better understandable prompts including examples and various smaller bugfixes
* Console prints are now containing a severity message to better keep an eye on possible warnings/errors
* [#69](https://github.com/Icinga/icinga-powershell-framework/issues/69) Improves stability of installation/uninstallation of the Agent by using different PowerShell instances for service and installation/uninstallation handling

### Bugfixes

* [#61](https://github.com/Icinga/icinga-powershell-framework/issues/61) Fixes duplicate command line entries after wizard completion and escaping of values
* [#63](https://github.com/Icinga/icinga-powershell-framework/issues/63) Adds missing port argument for certificate generation requests
* [#65](https://github.com/Icinga/icinga-powershell-framework/issues/65) Fixes icinga2.conf file while upgrading from the old PowerShell module to the new framework
* [#66](https://github.com/Icinga/icinga-powershell-framework/issues/66) Fixes boolean performance metrics from check plugins by converting them to integer

## 1.0.2 (2020-04-16)

[Issue and PRs](https://github.com/Icinga/icinga-powershell-framework/milestone/6?closed=1)

### Bugfixes

* Fixes crash on fetching the `latest` Icinga 2 Agent MSI installer package by ignoring RC versions

## 1.0.1 (2020-03-18)

[Issue and PRs](https://github.com/Icinga/icinga-powershell-framework/milestone/5?closed=1)

### Bugfixes

* Fixes crash during update of components while no update is available on stable branch
* Fixes handling of `LocalSystem` service user to prevent the framework from crashing
* Fixes an issue while trying to modify the service user with password on older Windows versions
* Fixes persistent Director Self-Service Key prompt while using unattended installation on a new system
* Fixes service user fetching by using NETBIOS name for non-domain hosts instead of full hostname

## 1.0.0 (2020-02-19)

[Issue and PRs](https://github.com/Icinga/icinga-powershell-framework/milestone/2?closed=1)

### Breaking changes

* If you installed the previous RC versions of the Framework, you will have to generate the Icinga Director Basket configuration again and re-import the newly generated JSON file. Please be aware that because of possible changes your old custom variables containing arguments and thresholds might not apply due to new custom variable naming and handling. Please ensure to have a backup of your Icinga Director before applying any changes

### Enhancements

* New Cmdlets for managing the Agent have been added
* Improved the install wizard to handle errors more intelligent

### Bugfixes

* General bugfixes to increase reliability, stability and performance
* Some fixes for configuration rendering for Icinga Director Baskets

## 1.0.0 RC3 (2019-12-17)

[Issue and PRs](https://github.com/Icinga/icinga-powershell-framework/milestone/3?closed=1)

### Bugfixes

* Fixed wrong URL for stable plugin repository (refered to Framework instead of Plugins)

## 1.0.0 RC2 (2019-12-13)

[Issue and PRs](https://github.com/Icinga/icinga-powershell-framework/milestone/1?closed=1)

### Enhancements

* Added Cmdlets for managing Self-Service keys
* Added fetching for interface for host address in Icinga Director
* Improved wizard to re-ask on errors

### Bugfixes

* Fixed memory leak for background daemon
* Fixed crash on Plugin Repo / Framework update
* Fixed missing NodeName configuration in Icinga Agent config

## 1.0.0 RC1 (2019-11-04)

### Notes

* Removed legacy framework code
* New release for final framework version<|MERGE_RESOLUTION|>--- conflicted
+++ resolved
@@ -25,11 +25,8 @@
 * [#153](https://github.com/Icinga/icinga-powershell-framework/pull/153) Adds support to add a knowledge base id to `Exit-IcingaThrowException` for easier referencing. This should mostly be used for custom messages, as we should track the main knowledge base id's inside the messages directly. Native messages should be split in a hashtable with a `Message` and `IWKB` key
 * [#155](https://github.com/Icinga/icinga-powershell-framework/pull/155) Adds support to write all objects collected by `Get-IcingaWindowsInformation` into the Windows EventLog in case the debug output for the Icinga PowerShell Framework is enabled.
 * [#162](https://github.com/Icinga/icinga-powershell-framework/pull/162) Adds feature to test the length of plugin custom variables during config generation and throws error in case the total length is bigger than 64 digits, as imports into the Icinga Director by using baskets is not possible otherwise
-<<<<<<< HEAD
 * [#163](https://github.com/Icinga/icinga-powershell-framework/pull/163) Adds native support for writing Icinga 2 configuration for plugins and allows to easy publish new configurations for modules with the new Cmdlet `Publish-IcingaPluginConfiguration`
-=======
 * [#164](https://github.com/Icinga/icinga-powershell-framework/pull/164) Adds `exit` after calling `icinga` on Windows Terminal integration to ensure the shell will close in case the Icinga shell is closed
->>>>>>> 405babc1
 
 ### Bugfixes
 
