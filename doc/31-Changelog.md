--- conflicted
+++ resolved
@@ -13,11 +13,8 @@
 
 ### Enhancements
 
-<<<<<<< HEAD
 * [#19](https://github.com/Icinga/icinga-powershell-framework/issues/19) Add support for proxy servers for web calls and re-arranges content from lib/web to lib/webserver and uses lib/web for new proxy/web calls
-=======
 * [#121](https://github.com/Icinga/icinga-powershell-framework/issues/121) Adds feature allowing sharing of local variables with Icinga Shell, by using `-ArgumentList`. They can then be accessed by using `$IcingaShellArgs` with the correct array index id, following the order of items added to `-ArgumentList`
->>>>>>> 09177a08
 * [#136](https://github.com/Icinga/icinga-powershell-framework/pull/136) Adds support to ignore empty check packages and return `Ok` instead of `Unknown` if `-IgnoreEmptyPackage` is set on `New-IcingaCheckPackage`
 * [#137](https://github.com/Icinga/icinga-powershell-framework/issues/137) Adds Cmdlet to compare a DateTime object with the current DateTime and return the offset as Integer in seconds
 * [#139](https://github.com/Icinga/icinga-powershell-framework/pull/139) Add Cmdlet `Start-IcingaShellAsUser` to open an Icinga Shell as different user for testing
